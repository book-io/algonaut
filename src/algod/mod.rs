--- conflicted
+++ resolved
@@ -43,13 +43,9 @@
     }
 
     /// Build a v1 client for Algorand protocol daemon.
-<<<<<<< HEAD
     ///
     /// Returns an error if url or token is not set or has an invalid format.
-    pub fn build_v1(self) -> Result<v1::Algod, AlgorandError> {
-=======
     pub fn build_v1(self) -> Result<v1::Algod, AlgonautError> {
->>>>>>> 13b9db5e
         match (self.url, self.token) {
             (Some(url), Some(token)) => Ok(v1::Algod::new(
                 algonaut_client::algod::v1::Client::new(url, token)?,
@@ -61,13 +57,9 @@
     }
 
     /// Build a v2 client for Algorand protocol daemon.
-<<<<<<< HEAD
     ///
     /// Returns an error if url or token is not set or has an invalid format.
-    pub fn build_v2(self) -> Result<v2::Algod, AlgorandError> {
-=======
     pub fn build_v2(self) -> Result<v2::Algod, AlgonautError> {
->>>>>>> 13b9db5e
         match (self.url, self.token) {
             (Some(url), Some(token)) => Ok(v2::Algod::new(
                 algonaut_client::algod::v2::Client::new(url, token)?,
