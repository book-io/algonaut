--- conflicted
+++ resolved
@@ -1,6 +1,5 @@
+use crate::error::AlgonautError;
 use algonaut_client::kmd::v1::Client;
-
-use crate::error::AlgonautError;
 
 pub mod v1;
 
@@ -44,13 +43,9 @@
     }
 
     /// Build a v1 client for Algorand protocol daemon.
-<<<<<<< HEAD
     ///
     /// Returns an error if url or token is not set or has an invalid format.
-    pub fn build_v1(self) -> Result<v1::Kmd, AlgorandError> {
-=======
     pub fn build_v1(self) -> Result<v1::Kmd, AlgonautError> {
->>>>>>> 13b9db5e
         match (self.url, self.token) {
             (Some(url), Some(token)) => Ok(v1::Kmd::new(Client::new(url, token)?)),
             (None, Some(_)) => Err(AlgonautError::UnitializedUrl),
