<<<<<<< HEAD
pub mod wait_for_pending_tx;

#[cfg(target_arch = "wasm32")]
pub async fn sleep(ms: u32) {
    gloo_timers::future::TimeoutFuture::new(ms).await;
}

#[cfg(not(target_arch = "wasm32"))]
pub async fn sleep(ms: u32) {
    futures_timer::Delay::new(std::time::Duration::from_millis(ms as u64)).await;
}
=======
pub mod dryrun_printer;
pub mod wait_for_pending_tx;
>>>>>>> 35c1ebf6
<|MERGE_RESOLUTION|>--- conflicted
+++ resolved
@@ -1,4 +1,4 @@
-<<<<<<< HEAD
+pub mod dryrun_printer;
 pub mod wait_for_pending_tx;
 
 #[cfg(target_arch = "wasm32")]
@@ -9,8 +9,4 @@
 #[cfg(not(target_arch = "wasm32"))]
 pub async fn sleep(ms: u32) {
     futures_timer::Delay::new(std::time::Duration::from_millis(ms as u64)).await;
-}
-=======
-pub mod dryrun_printer;
-pub mod wait_for_pending_tx;
->>>>>>> 35c1ebf6
+}